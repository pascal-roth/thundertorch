--- conflicted
+++ resolved
@@ -14,11 +14,7 @@
 from thunder_torch import _logger
 from thunder_torch.utils.option_class import OptionClass
 from thunder_torch import _modules_activation, _modules_loss, _modules_optim, _modules_lr_scheduler
-<<<<<<< HEAD
 from thunder_torch.utils.general import dynamic_imp
-from thunder_torch import metrics
-=======
->>>>>>> 476839a7
 
 
 # flexible MLP class
@@ -233,15 +229,10 @@
         if self.hparams.scheduler['execute']:
             for m in _modules_lr_scheduler:
                 try:
-<<<<<<< HEAD
                     _, scheduler_cls = dynamic_imp(m, self.hparams.scheduler['type'])
                     scheduler = scheduler_cls(optimizer, **self.hparams.scheduler['params'])
                     # scheduler = getattr(importlib.import_module(m), self.hparams.scheduler['type'])\
                     #     (optimizer, **self.hparams.scheduler['params'])
-=======
-                    scheduler = getattr(importlib.import_module(m), self.hparams.scheduler['type'])(
-                        optimizer, **self.hparams.scheduler['params'])
->>>>>>> 476839a7
                     break
                 except AttributeError or ModuleNotFoundError:
                     _logger.debug('LR Scheduler of type {} not found in {}'.format(self.hparams.scheduler['type'], m))
