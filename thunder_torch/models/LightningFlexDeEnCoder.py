#######################################################################################################################
# flexible De-Encoder network using PyTorch and PyTorch Lightning
#######################################################################################################################

# import packages
import torch
import yaml
from argparse import Namespace
from typing import List, Union, Optional

from thunder_torch.models.ModelBase import LightningModelBase
from thunder_torch.utils.option_class import OptionClass
from thunder_torch import _modules_activation, _modules_loss, _modules_lr_scheduler, _modules_optim
from thunder_torch.models._utils import Reshape
from thunder_torch import _logger
import thunder_torch as tt


# flexible MLP class
class LightningFlexDeEnCoder(LightningModelBase):
    """
    Create a flex De-EnCoder network as PyTorch LightningModule

    The De- and Encoder can be any kind of convolutional layer while inbetween a MLP can be implemented.
    The implementation of each part (e.g. Encoder, MLP, Decoder) is optional and depends on the given parameters.
    However, it is crucial and quite logical that at least one of them has to be defined.

    In the following, parameters of the different layers of the De and Encoder can be found:

    Convolutional Layer Parameters:
        - in_channels (int) – Number of channels in the input image
        - out_channels (int) – Number of channels produced by the convolution
        - kernel_size (int or tuple) – Size of the convolving kernel
        - stride (int or tuple, optional) – Stride of the convolution. Default: 1
        - padding (int or tuple, optional) – Zero-padding added to both sides of the input. Default: 0
        - padding_mode (string, optional) – 'zeros', 'reflect', 'replicate' or 'circular'. Default: 'zeros'
        - dilation (int or tuple, optional) – Spacing between kernel elements. Default: 1
        - groups (int, optional) – Number of blocked connections from input channels to output channels. Default: 1
        - bias (bool, optional) – If True, adds a learnable bias to the output. Default: True

    Normalization Layer Parameters:
        - normalized_shape (int or list or torch.Size) – input shape from an expected input of size
        - eps – a value added to the denominator for numerical stability. Default: 1e-5
        - elementwise_affine – a boolean value that when set to True, this module has learnable per-element affine
        parameters initialized to ones (for weights) and zeros (for biases). Default: True.

    MaxPool Layer Parameters:
        - kernel_size – the size of the window to take a max over
        - stride – the stride of the window. Default value is kernel_size
        - padding – implicit zero padding to be added on both sides
        - dilation – a parameter that controls the stride of elements in the window
        - return_indices – if True, will return the max indices along with the outputs. Useful for
        torch.nn.MaxUnpool2d later
        - ceil_mode – when True, will use ceil instead of floor to compute the output shape
    """

    def __init__(self, hparams: Namespace) -> None:
        """
        Initializes a flexDeEnCoder model based on the provided parameters

        Parameters
        ----------
        hparams         - Namespace object including hyperparameters (encoder, mlp, decoder, lr, activation fn, ...)
        """
        super().__init__()

        self.hparams = hparams
        self.check_hparams()
        self.get_default()
        self.get_functions()
        self.min_val_loss: Optional[torch.Tensor] = None
        self.layer_activation = (torch.nn.Conv1d, torch.nn.Conv2d, torch.nn.Conv3d, torch.nn.Linear,
                                 torch.nn.ConvTranspose1d, torch.nn.ConvTranspose2d, torch.nn.ConvTranspose3d,)
        self.channel_computation = ['Conv1d', 'Conv1d', 'Conv3d', 'ConvTranspose1d', 'ConTranspose2d',
                                    'ConvTranspose3d']

<<<<<<< HEAD
        # add hparams keyword so that model can be easly restored (see utils/general.py::load_model_from_checkpoint)
        self.hparams.model_type = 'LightningFlexDeEnCoder'

        in_encoder_dim: int
        out_encoder_dim: int
=======
        in_encoder_dim = None
        out_encoder_dim = None
>>>>>>> f24578b4

        if hasattr(self.hparams, 'cnn_encoder'):
            self.cnn_encoder_applied = True
            self.hparams.cnn_encoder, self.final_channel = self.set_channels(self.hparams.input_dim['start_channels'],
                                                                             self.hparams.cnn_encoder)

            if self.hparams.cnn_encoder[0]['type'] == 'Conv1d':
                self.height = self.hparams.input_dim['height']
                raise NotImplementedError('Support for 1d Conv layers not implemented at the moment')
                # TODO: implement support

            elif self.hparams.cnn_encoder[0]['type'] == 'Conv2d':
                self.height = self.hparams.input_dim['height']
                self.width = self.hparams.input_dim['width']
                self.construct_nn2d(layer_list=self.hparams.cnn_encoder)
                in_encoder_dim = self.final_channel * self.height * self.width

            elif self.hparams.cnn_encoder[0]['type'] == 'Conv3d':
                self.height = self.hparams.input_dim['height']
                self.width = self.hparams.input_dim['width']
                self.depth = self.hparams.input_dim['depth']
                self.construct_nn3d(layer_list=self.hparams.cnn_encoder)
                in_encoder_dim = self.final_channel * self.height * self.width * self.depth

        else:
            self.cnn_encoder_applied = False

        if hasattr(self.hparams, 'mlp_encoder'):
            self.mlp_encoder_applied = True

            # check if encoder layers already applied, if yes apply Flatten operation
            if self.cnn_encoder_applied:
                self.layers_list.append(torch.nn.Flatten())  # type: ignore[attr-defined]
            else:
                in_encoder_dim = self.hparams.input_dim

            out_encoder_dim = self.hparams.mlp_encoder['hidden_layer'][-1]

            self.construct_mlp(in_encoder_dim, self.hparams.mlp_encoder['hidden_layer'][:-1], out_encoder_dim)
            self.layers_list.append(self.activation_fn)
        else:
            self.mlp_encoder_applied = False

        # summarize layers upto this point as encoder
        if self.layers_list:
            self.encoder = torch.nn.Sequential(*self.layers_list)
            self.layers_list = []

        if hasattr(self.hparams, 'mlp_decoder'):
            self.mlp_decoder_applied = True

            if self.mlp_encoder_applied:
                in_decoder_dim = out_encoder_dim
                out_decoder_dim = in_encoder_dim
                hiddens = self.hparams.mlp_decoder['hidden_layer']
            else:
                in_decoder_dim = self.hparams.input_dim
                out_decoder_dim = self.hparams.mlp_decoder['hidden_layer'][-1]
                hiddens = self.hparams.mlp_decoder['hidden_layer'][:-1]

            self.construct_mlp(in_decoder_dim, hiddens, out_decoder_dim)
            self.layers_list.append(self.activation_fn)

        else:
            self.mlp_decoder_applied = False

        if hasattr(self.hparams, 'cnn_decoder'):
            self.cnn_decoder_applied = True

            # check if encoder and/or mlp layers already
            if self.cnn_encoder_applied:
                self.hparams.cnn_decoder, self.final_channel = self.set_channels(
                    self.final_channel, self.hparams.cnn_decoder)
            else:
                self.hparams.cnn_decoder, self.final_channel = self.set_channels(
                    self.hparams.input_dim['start_channels'], self.hparams.cnn_decoder)

            if self.hparams.cnn_decoder[0]['type'] == 'Conv1Transposed':
                self.height = self.hparams.input_dim['height']
                assert NotImplementedError('Support for 1d Conv layers not implemented at the moment')
                # TODO: implement support

            elif self.hparams.cnn_decoder[0]['type'] == 'ConvTranspose2d':
                if not self.cnn_encoder_applied:
                    self.height = self.hparams.input_dim['height']
                    self.width = self.hparams.input_dim['width']
                if self.mlp_decoder_applied or self.mlp_encoder_applied:  # TODO: what if no cnn preior defined
                    self.layers_list.append(Reshape([self.height, self.width],
                                                    self.hparams.cnn_decoder[0]['params']['in_channels']))
                self.construct_nn2d(layer_list=self.hparams.cnn_decoder)

            elif self.hparams.cnn_decoder[0]['type'] == 'ConvTranspose3d':
                if not self.cnn_encoder_applied:
                    self.height = self.hparams.input_dim['height']
                    self.width = self.hparams.input_dim['width']
                    self.depth = self.hparams.input_dim['depth']
                if self.mlp_decoder_applied or self.mlp_encoder_applied:
                    self.layers_list.append(Reshape([self.height, self.width, self.depth],
                                                    self.hparams.cnn_decoder[0]['params']['in_channels']))
                self.construct_nn3d(layer_list=self.hparams.cnn_decoder)

            elif self.hparams.cnn_decoder[0]['type'] == 'Upsample':
                # TODO implement upsample method
                raise NotImplementedError('Support for Upsample not implemented yet')

        if self.layers_list:
            self.decoder = torch.nn.Sequential(*self.layers_list)
            self.layers_list = []

    def get_optimizer_parameters(self) -> Union[torch.Generator, List[torch.nn.Parameter]]:
        # define model parameters which should be optimized
        params = []
        params += list(self.encoder.parameters())
        params += list(self.decoder.parameters())
        _logger.debug('Encoder and Decoder parameters selected to be optimized')
        return params

    def forward(self, x: torch.Tensor) -> torch.Tensor:
        x = self.encoder(x)
        x = self.decoder(x)
        return x

    @staticmethod
    def get_OptionClass() -> dict:
        options = {'hparams': OptionClass(template=LightningFlexDeEnCoder.yaml_template(['Model', 'params']))}
        options['hparams'].add_key('input_dim', dtype=[int, dict], required=True)
        options['hparams'].add_key('cnn_encoder', dtype=list)
        options['hparams'].add_key('mlp_encoder', dtype=dict)
        options['hparams'].add_key('mlp_decoder', dtype=dict)
        options['hparams'].add_key('cnn_decoder', dtype=list)
        options['hparams'].add_key('output_activation', dtype=str, attr_of=_modules_activation)
        options['hparams'].add_key('activation', dtype=str, attr_of=_modules_activation)
        options['hparams'].add_key('loss', dtype=str, attr_of=_modules_loss)
        options['hparams'].add_key('optimizer', dtype=dict)
        options['hparams'].add_key('scheduler', dtype=dict)
        options['hparams'].add_key('num_workers', dtype=int)
        options['hparams'].add_key('batch', dtype=int)
        options['hparams'].add_key('lparams', dtype=Namespace)

        options['input_dim'] = OptionClass(template=LightningFlexDeEnCoder.yaml_template(['Model', 'create_model',
                                                                                          'input_dim']))
        options['input_dim'].add_key('height', dtype=int, required=True)
        options['input_dim'].add_key('width', dtype=int, required=True)
        options['input_dim'].add_key('depth', dtype=int)  # only required for 3d Conv layers
        options['input_dim'].add_key('start_channels', dtype=int, required=True)

        options['cnn_encoder'] = OptionClass(template=LightningFlexDeEnCoder.yaml_template(['Model', 'create_model',
                                                                                            'cnn_encoder']))
        options['cnn_encoder'].add_key('type', dtype=str, required=True, attr_of='torch.nn')
        options['cnn_encoder'].add_key('params', dtype=dict, param_dict=True)
        options['cnn_encoder'].add_key('activation', dtype=bool)
        options['cnn_decoder'] = options['cnn_encoder']

        options['mlp_encoder'] = OptionClass(template=LightningFlexDeEnCoder.yaml_template(['Model', 'create_model',
                                                                                            'mlp_encoder']))
        options['mlp_encoder'].add_key('hidden_layer', dtype=list, required=True)
        options['mlp_decoder'] = options['mlp_encoder']

        options['optimizer'] = OptionClass(template=LightningFlexDeEnCoder.yaml_template(['Model', 'params',
                                                                                          'optimizer']))
        options['optimizer'].add_key('type', dtype=str, attr_of=_modules_optim)
        options['optimizer'].add_key('params', dtype=dict, param_dict=True)

        options['scheduler'] = OptionClass(template=LightningFlexDeEnCoder.yaml_template(['Model', 'params',
                                                                                          'scheduler']))
        options['scheduler'].add_key('execute', dtype=bool)
        options['scheduler'].add_key('type', dtype=str, attr_of=_modules_lr_scheduler)
        options['scheduler'].add_key('params', dtype=dict, param_dict=True)

        return options

    @staticmethod
    def yaml_template(key_list: List[str]) -> str:
        template = {'Model': {'type': 'LightningFlexDeEnCoder',
                              '###INFO###': 'load_model and create_model are mutually exclusive',
                              'load_model': {'path': 'name.ckpt'},
                              'create_model': {'input_dim': {'width': 'int', 'height': 'int',
                                                             'depth': 'int (only for 3d models)',
                                                             'start_channels': 'int'},
                                               'cnn_encoder': [{'type': 'torch.nn module',
                                                                'params': {'module_param_1': 'value',
                                                                           'module_param_2': 'value'}},
                                                               {'type': 'e. g. Conv2d',
                                                                'params': {'kernel_size': 3, 'channels': 20}},
                                                               {'type': 'e. g. MaxPool2d',
                                                                'params': {'kernel_size': 2}}],
                                               'mlp_encoder': {'hidden_layer': ['int', 'int', '...']},
                                               'mlp_decoder': {'hidden_layer': ['int', 'int', '...']},
                                               'cnn_decoder': [{'type': 'torch.nn module',
                                                                'params': {'module_param_1': 'value',
                                                                           'module_param_2': 'value'}},
                                                               {'type': 'e. g. ConvTranspose2d',
                                                                'params': {'kernel_size': 3, 'channels': 20}},
                                                               {'type': 'e. g. MaxUnpool2d',
                                                                'params': {'kernel_size': 2}}],
                                               'output_activation': 'str (default: None)',
                                               'activation': 'str (default: ReLU)'},
                              'params': {'loss': 'str (default:MSELoss)',
                                         'optimizer': {'type': 'str (default: Adam)',
                                                       'params': {'lr': 'float (default: 1.e-3'}},
                                         'scheduler': {'execute': ' bool (default: False)', 'type': 'name',
                                                       'params': {'cooldown': 'int', 'patience': 'int',
                                                                  'min_lr': 'float'}},
                                         'num_workers': 'int (default: 10)', 'batch': 'int (default: 64)'}}}

        template = tt.utils.get_by_path(template, key_list)

        return yaml.dump(template, sort_keys=False)<|MERGE_RESOLUTION|>--- conflicted
+++ resolved
@@ -74,16 +74,8 @@
         self.channel_computation = ['Conv1d', 'Conv1d', 'Conv3d', 'ConvTranspose1d', 'ConTranspose2d',
                                     'ConvTranspose3d']
 
-<<<<<<< HEAD
-        # add hparams keyword so that model can be easly restored (see utils/general.py::load_model_from_checkpoint)
-        self.hparams.model_type = 'LightningFlexDeEnCoder'
-
-        in_encoder_dim: int
-        out_encoder_dim: int
-=======
         in_encoder_dim = None
         out_encoder_dim = None
->>>>>>> f24578b4
 
         if hasattr(self.hparams, 'cnn_encoder'):
             self.cnn_encoder_applied = True
