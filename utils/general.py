--- conflicted
+++ resolved
@@ -1,16 +1,15 @@
 # import packages
 import argparse
+
+from git import HEAD
+
 from stfs_pytoolbox.ML_Utils import _logger
 import logging
 
 
 def parse_arguments() -> argparse.Namespace:
     parser = argparse.ArgumentParser()
-<<<<<<< HEAD
-    parser.add_argument('yaml_path', type=str, default='training_continue.yaml',
-=======
     parser.add_argument('yaml_path', type=str, default='template.yaml',
->>>>>>> c375dcba
                         help='Name of yaml file to construct Neural Network')
     parser.add_argument('-d', '--debug', action='store_true', default=False,
                         help="Change logging level to debug")
