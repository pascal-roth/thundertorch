--- conflicted
+++ resolved
@@ -23,10 +23,6 @@
     import platform
     if platform.system() == "Darwin":
         matplotlib.use("MacOSX")
-<<<<<<< HEAD
-    print("backend: "+plt.get_backend())
-=======
->>>>>>> abac0667
 
 except ImportError as error:
     # Check if stfs_pytoolbox was installed with ML support
