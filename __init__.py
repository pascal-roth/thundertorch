"""
 ML_Utils - a collection of useful routines for machine learning applications

 author: Pascal Roth
 email:  roth.pascal@outlook.de

"""
try:
    import torch
    import torch.nn as nn
    import torch.nn.functional as F
    torch.set_default_dtype(torch.float64)

    import pandas as pd
    import numpy as np
    import matplotlib.pyplot as plt
    from tqdm.auto import tqdm
    from .models import *
<<<<<<< HEAD
    from .loader import *
    from stfs_pytoolbox.ML_Utils.models._losses import *
    from stfs_pytoolbox.ML_Utils.models._regularizers import *
=======
    from .models._losses import *
    from .models._regularizers import *
>>>>>>> 86a9b176

    import os
    import sys
    from sklearn.preprocessing import MinMaxScaler

    # Make sure right matplotlib backend is running
    import matplotlib
    import platform
    if platform.system() == "Darwin":
        matplotlib.use("MacOSX")

except ImportError as error:
    # Check if stfs_pytoolbox was installed with ML support
    print(error.__class__.__name__ + ": " + error.msg)
    print("Are you sure you have installed the stfs_pytoolbox with ML support?")
    print("Run Install_stfs_pytoolbox.sh again and answer with 'y' when asked for ML support!")
#
#
# def trainFlexMLP(model, path, features, labels, df_train, df_validation=None, epochs=10,
#                  batch=16, lr=0.001, loss_fn = torch.nn.MSELoss(), plot=False, scalers=[],  use_scheduler=False, gpuID=0):
#     """Optimize the weights of a given MLP.
#
#     Parameters
#     ----------
#     model - SimpleMLP : model to optimize
#     path - String : path to save best model weights
#     features - list of strings : list of features
#     labels - list of strings : list of labels
#     df_train - pd.DataFrame : DataFrame which contains all training features and labels
#     df_validation - pd.DataFrame : DataFrame which contains all validation features and labels
#     epochs - Integer : number of epochs to train
#     batch - Integer : size of training batch
#     l_rate - Float : learning rate
#     plot: Bool
#         plots loss curves
#     use_scheduler: bool
#         uses ReduceOnPlateau learning rate scheduler form pytorch during training, min_lr=1-e8
#     gpuID: int
#         run training on that specific gpu
#     Note: The training and validation data will be scaled in this function, therefore no prior scaling is needed
#
#     Returns
#     -------
#     model - SimpleMLP : opimized model in evaluation mode
#     training_loss - List : training loss developments over epochs
#     validation_loss - List : validation loss developments over epochs
#     """
#
#     def updateLines(ax, trainloss, valloss):
#         """
#         updates line values for loss plot
#
#         Parameters
#         ----------
#         ax: matplotlib.axes.Axes
#             axis object to be updated
#         trainloss: list of floats
#         valloss: list of floats
#         """
#         x = list(range(1, len(trainloss)+1))
#         lines = ax.get_lines()
#         lines[0].set_xdata(x)
#         lines[1].set_xdata(x)
#         lines[0].set_ydata(trainloss)
#         lines[1].set_ydata(valloss)
#         #ax.relim()
#         plt.draw()
#         plt.pause(1e-17)
#
#     # if validation data is None
#     if df_validation is None:
#         df_validation = df_train
#
#     # extract training and validation features and labels from dataframes
#     x_train = df_train[features].copy()
#     y_train = df_train[labels].copy()
#
#     x_validation = df_validation[features].copy()
#     y_validation = df_validation[labels].copy()
#
#     # scale training and validation data
#
#     # check if min and max value are equal, if yes fit scaler with min value of that quantity set to 0
#     # MinMaxScaler can actually handle this but returning a value of 0 if min ==max
#     # but in order to scale appropriately manually in AssemblyModel min value is set to 0
#     x_train_min = np.amin(x_train.values, axis=0)
#     x_train_max = np.amax(x_train.values, axis=0)
#     diff = x_train_max - x_train_min
#     idx = np.where(np.isin(diff, 0))
#
#     for i in idx:
#         x_train_min[i] = 0
#
#     if not scalers:
#         # scale features with new min and max values and labels with all values
#         featureScaler = MinMaxScaler()
#         featureScaler.fit(np.stack((x_train_max, x_train_min), axis=0))
#         labelScaler = MinMaxScaler()
#         labelScaler.fit(y_train.values)
#     else:
#         featureScaler, labelScaler = scalers
#
#
#     x_train = featureScaler.transform(x_train.values)
#     y_train = labelScaler.transform(y_train.values)
#     x_validation = featureScaler.transform(x_validation.values)
#     y_validation = labelScaler.transform(y_validation.values)
#
#     # convert numpy arrays to tensor
#     x_train_tensor = torch.from_numpy(x_train.astype(np.float64))
#     y_train_tensor = torch.from_numpy(y_train.astype(np.float64))
#
#     x_validation_tensor = torch.from_numpy(x_validation.astype(np.float64))
#     y_validation_tensor = torch.from_numpy(y_validation.astype(np.float64))
#
#     # Create training and validation dataloader
#     trainset = torch.utils.data.TensorDataset(x_train_tensor, y_train_tensor)
#     trainloader = torch.utils.data.DataLoader(trainset, batch_size=batch, shuffle=True)
#
#     validationset = torch.utils.data.TensorDataset(x_validation_tensor, y_validation_tensor)
#     validationloader = torch.utils.data.DataLoader(validationset, batch_size=batch)
#
#     # track losses, calculate initial validation loss and set that as baseline
#     prediction = model.forward(x_validation_tensor)
#     best_loss = loss_fn(prediction, y_validation_tensor).item()
#     print("\nInitial validation loss is: {:6.5e}\n".format(best_loss))
#     train_losses, validation_losses = [best_loss], [best_loss]
#
#     # optimizer
#     optimizer = torch.optim.Adam(model.parameters(), lr=lr)
#     if use_scheduler:
#         scheduler = torch.optim.lr_scheduler.ReduceLROnPlateau(optimizer, min_lr=1e-8)
#         scheduler.step(best_loss)
#
#     # if training on gpu
#     if torch.cuda.is_available():
#         device="cuda:{0}".format(gpuID)
#     else:
#         device="cpu"
#
#     print("Training on {}!".format(device))
#     model.to(device)
#
#     # Prepare plot of loss curves
#     if plot:
#         # print("backend: "+plt.get_backend())
#         xdata = [0]
#         plt.show()
#         ax = plt.gca()
#         ax.set_xlim(0, epochs)
#         ax.set_ylim(best_loss/1e7, best_loss*2)
#         plt.yscale("log")
#         ax.plot(xdata, train_losses, 'r-', label="Training loss")
#         ax.plot(xdata, validation_losses, 'b-', label="Validation loss")
#         ax.legend()
#         plt.draw()
#         plt.pause(1e-17)
#
#     # prepare tqdm progress bars
#     # nice example usage can be found here:
#     # https://medium.com/@philipplies/progress-bar-and-status-logging-in-python-with-tqdm-35ce29b908f5
#
#     outer = tqdm(total=epochs, position=0)
#     inner = tqdm(total=int(len(trainloader.dataset) / trainloader.batch_size), position=1)
#     best_log = tqdm(total=0, position=4, bar_format='{desc}')
#
#     # for epoch in tqdm(range(1,epochs+1)):
#     for epoch in range(1,epochs+1):
#         running_loss = 0
#         #model.to(device)
#         model.train()
#
#         # get training batch
#         for batch in iter(trainloader):
#             x, y = batch
#             x = x.to(device)
#             y = y.to(device)
#
#             optimizer.zero_grad()             # Empty gradients
#             prediction = model.forward(x)     # model prediction on batch
#             loss = loss_fn(prediction, y)     # calculate loss of batch
#             loss.backward()                   # calculate gradient of loss
#             optimizer.step()                  # update model parameters
#
#             running_loss += loss.item()
#             inner.update(1)
#         # Reuse inner progress bar
#         outer.update(1)
#         inner.refresh()  # flush last output
#         inner.reset()   # reset progress bar
#
#         # Track training loss
#         train_losses.append(running_loss/len(trainloader))
#
#         # Turn off gradients for validation, saves memory and computations
#         with torch.no_grad():
#             model.eval()
#             running_val_loss = 0
#             for batch in iter(validationloader):
#                 x, y = batch
#                 x = x.to(device)
#                 y = y.to(device)
#                 pred = model(x)
#                 running_val_loss += loss_fn(pred, y).item()
#
#             val_loss = running_val_loss/len(validationloader)
#             validation_losses.append(val_loss)
#             # Save best model
#             if val_loss < best_loss:
#                 best_loss = val_loss
#                 createFlexMLPCheckpoint(model, path, features=features, labels=labels, epochs=epoch, scalers=[featureScaler, labelScaler])
#
#         #update plot
#         if plot:
#             updateLines(ax, train_losses, validation_losses)
#         if use_scheduler:
#             scheduler.step(val_loss)
#
#         # write output using progress bars
#         outer.write("Epoch: {:05d}/{:05d}, Training loss: {:6.5e}, Validation loss: {:6.5e}".format(epoch, epochs, train_losses[-1], validation_losses[-1]))
#         best_log.set_description_str("Best validation loss: {:6.5e}\tCurrent lr: {:6.5e}".format(best_loss, optimizer.param_groups[0]['lr']))
#
#     # close progress bars
#     inner.close()
#     outer.close()
#
#     return model.eval(), train_losses, validation_losses
#
#
# def scale_df(df, scaler=None):
#     """
#     Scales the data in pandas.DataFrame
#     Parameters
#     ----------
#     df: pandas.DataFrame
#         data to be scaled
#     scaler: sklearn.scaler
#         If no scaler is provided a MinxMaxScaler is created
#
#     Returns
#     -------
#     numpy.ndarry of scaled data from DataFrame
#     """
#     if scaler is None:
#         scaler = MinMaxScaler()
#         scaler.fit(df.values)
#
#     scaled_data = scaler.transform(df.values)
#
#     return scaled_data
#
#
# def unscale_df(df, labels, scaler):
#     """
#     Unscales the data in pandas.DataFrame
#     Parameters
#     ----------
#     df: pandas.DataFrame
#         data to be unscaled
#     labels: list str
#         list of strings for column names
#     scaler: sklearn.scaler
#         scaler to unscale values
#
#     Returns
#     -------
#     pd.DataFrame of unscaled data
#     """
#     if scaler is None:
#         scaler = MinMaxScaler()
#         scaler.fit(df.values)
#
#     scaled_data = scaler.transform(df.values)
#
#     return scaled_data
#
#
# def runFlexMLP(model, data, features=None, labels=None, scalers=None, gpuID=0):
#     """
#     Runs a FlexMLP model with some data.
#     This data is scaled, the model is run and the rescaled prediciton is returned as pandas.DataFrame
#
#     Parameters
#     ----------
#     model: FlexMLP or path to load a model
#     data: pandas.df
#         data that contains model input
#
#     optional Arguments
#     ------------------
#     features: list str
#         list of features/model inputs
#     labels: list str
#         list of labels/model output
#     scalers: sklearn.Scales
#         list of features and labelscaler to scale the data
#
#     Returns
#     -------
#     pandas.Dataframe with result data
#     """
#
#     if isinstance(model, str):
#         model, features, labels, _, [featureScaler, labelScaler] = loadFlexMLPCheckpoint(model)
#
#     elif isinstance(model, FlexMLP):
#         # Do nothing
#         if features is None or labels is None:
#             print("Error: list of features and labels must be provided if model is FlexMLP object")
#         if scalers is not None:
#             [featureScaler, labelScaler] = scalers
#     else:
#         print("Error: Provided model is neither a .pt file to load or a FlexMLP class.")
#         sys.exit(1)
#
#     if torch.cuda.is_available():
#         device = "cuda:{0}".format(gpuID)
#     else:
#         device = "cpu"
#
#     # Prepare input
#     inp = data[features].values if featureScaler is None else featureScaler.transform(data[features].values)
#     inp = torch.from_numpy(inp.astype(np.float64))
#
#     # Move everything to device
#     model.to(device)
#     inp = inp.to(device)
#
#     # Run model
#     pred = model(inp)
#
#     # move output to cpu
#     pred = pred.to("cpu")
#
#     # Modify label name with suffix
#     labels = [label+"_pred" for label in labels]
#
#     # Rescale output
#     df_pred = pd.DataFrame(pred, columns=labels) if labelScaler is None \
#               else pd.DataFrame(labelScaler.inverse_transform(pred.detach().numpy()), columns=labels)
#
#     return df_pred



<|MERGE_RESOLUTION|>--- conflicted
+++ resolved
@@ -16,14 +16,9 @@
     import matplotlib.pyplot as plt
     from tqdm.auto import tqdm
     from .models import *
-<<<<<<< HEAD
     from .loader import *
-    from stfs_pytoolbox.ML_Utils.models._losses import *
-    from stfs_pytoolbox.ML_Utils.models._regularizers import *
-=======
     from .models._losses import *
     from .models._regularizers import *
->>>>>>> 86a9b176
 
     import os
     import sys
