--- conflicted
+++ resolved
@@ -368,12 +368,7 @@
         device="cpu"
 
     print("Training on {}!".format(device))
-
-<<<<<<< HEAD
-    print("Training on {}!".format(device))
-=======
     model.to(device)
->>>>>>> 4832d207
 
     # Prepare plot of loss curves
     if plot:
